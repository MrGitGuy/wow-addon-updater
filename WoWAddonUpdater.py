--- conflicted
+++ resolved
@@ -1,5 +1,9 @@
 import zipfile, configparser
-from os.path import isfile
+from io import BytesIO
+from os.path import isfile, join
+from os import listdir
+import shutil
+import tempfile
 import SiteHandler
 import packages.requests as requests
 
@@ -42,7 +46,6 @@
         return
 
     def update(self):
-        # Main process (yes I formatted the project badly)
         uberlist = []
         with open(self.ADDON_LIST_FILE, "r") as fin:
             for line in fin:
@@ -50,6 +53,11 @@
                 line = line.rstrip('\n')
                 if not line or line.startswith('#'):
                     continue
+                if '|' in line: # Expected input format: "mydomain.com/myzip.zip" or "mydomain.com/myzip.zip|subfolder"
+                    subfolder = line.split('|')[1]
+                    line = line.split('|')[0]
+                else:
+                    subfolder = ''
                 addonName = SiteHandler.getAddonName(line)
                 currentVersion = SiteHandler.getCurrentVersion(line)
                 if currentVersion is None:
@@ -60,12 +68,8 @@
                 if not currentVersion == installedVersion:
                     print('Installing/updating addon: ' + addonName + ' to version: ' + currentVersion + '\n')
                     ziploc = SiteHandler.findZiploc(line)
-<<<<<<< HEAD
                     install_success = False
-                    install_success = self.getAddon(ziploc)
-=======
-                    SiteHandler.installAddon(ziploc, self.WOW_ADDON_LOCATION)
->>>>>>> ccee25c0
+                    install_success = self.getAddon(ziploc, subfolder)
                     current_node.append(self.getInstalledVersion(line))
                     if install_success is True and currentVersion is not '':
                         self.setInstalledVersion(line, currentVersion)
@@ -80,30 +84,33 @@
                 print("".join(word.ljust(col_width) for word in row), end='\n')
             confirmExit()
 
-<<<<<<< HEAD
-    def getAddon(self, ziploc):
+    def getAddon(self, ziploc, subfolder):
         if ziploc == '':
             return False
         try:
             r = requests.get(ziploc, stream=True)
             z = zipfile.ZipFile(BytesIO(r.content))
-            z.extractall(self.WOW_ADDON_LOCATION)
+            self.extract(z, ziploc, subfolder)
             return True
         except Exception:
             print('Failed to download or extract zip file for addon. Skipping...\n')
             return False
+    
+    def extract(self, zip, url, subfolder):
+        if subfolder == '':
+            zip.extractall(self.WOW_ADDON_LOCATION)
+        else: # Pull subfolder out to main level, remove original extracted folder
+            try:
+                with tempfile.TemporaryDirectory() as tempDirPath:
+                    zip.extractall(tempDirPath)
+                    extractedFolderPath = join(tempDirPath, listdir(tempDirPath)[0])
+                    subfolderPath = join(extractedFolderPath, subfolder)
+                    shutil.copytree(subfolderPath, join(self.WOW_ADDON_LOCATION, subfolder))
+            except Exception as ex:
+                print('Failed to get subfolder ' + subfolder)
 
     def getInstalledVersion(self, addonpage):
         addonName = SiteHandler.getAddonName(addonpage)
-=======
-    def getInstalledVersion(self, addonpage):
-        addonName = addonpage.replace('https://mods.curse.com/addons/wow/', '')
-        addonName = addonName.replace('https://www.curseforge.com/wow/addons/', '')
-        addonName = addonName.replace('https://wow.curseforge.com/projects/', '')
-        addonName = addonName.replace('http://www.wowinterface.com/downloads/', '')
-        if(addonName.startswith('https://git.tukui.org/')):
-            addonName = addonName.split("/")[-1]
->>>>>>> ccee25c0
         installedVers = configparser.ConfigParser()
         installedVers.read(self.INSTALLED_VERS_FILE)
         try:
@@ -112,16 +119,7 @@
             return 'version not found'
 
     def setInstalledVersion(self, addonpage, currentVersion):
-<<<<<<< HEAD
         addonName = SiteHandler.getAddonName(addonpage)
-=======
-        addonName = addonpage.replace('https://mods.curse.com/addons/wow/', '')
-        addonName = addonName.replace('https://www.curseforge.com/wow/addons/', '')
-        addonName = addonName.replace('https://wow.curseforge.com/projects/', '')
-        addonName = addonName.replace('http://www.wowinterface.com/downloads/', '')
-        if(addonName.startswith('https://git.tukui.org/')):
-            addonName = addonName.split("/")[-1]
->>>>>>> ccee25c0
         installedVers = configparser.ConfigParser()
         installedVers.read(self.INSTALLED_VERS_FILE)
         installedVers.set('Installed Versions', addonName, currentVersion)
