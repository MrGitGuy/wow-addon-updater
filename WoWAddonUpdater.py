--- conflicted
+++ resolved
@@ -49,19 +49,13 @@
             for line in fin:
                 current_node = []
                 line = line.rstrip('\n')
-<<<<<<< HEAD
-                if not len(line):
+                if not line or line.startswith('#'):
                     continue
                 currentVersion = SiteHandler.getCurrentVersion(line)
                 if currentVersion is None:
                     currentVersion = 'Not Available'
-=======
-                if not line or line.startswith('#'):
-                    continue
-                currentVersion = SiteHandler.getCurrentVersion(line)
                 current_node.append(line.split("/")[-1])
                 current_node.append(SiteHandler.getCurrentVersion(line))
->>>>>>> c54174ef
                 installedVersion = self.getInstalledVersion(line)
                 if not currentVersion == installedVersion:
                     print('Installing/updating addon: ' + line + ' to version: ' + currentVersion + '\n')
