--- conflicted
+++ resolved
@@ -118,7 +118,6 @@
         print('Failed to find version number for: ' + addonpage)
         return ''
 
-<<<<<<< HEAD
 def getCurseDatastoreVersion(addonpage):
     try:
         # First, look for the URL of the project file page
@@ -136,7 +135,8 @@
         return contentString[indexOfVer:endOfVer].strip()
     except Exception:
         print('Failed to find alpha version number for: ' + addonpage)
-=======
+
+
 # Curse Project
 
 def curseProject(addonpage):
@@ -156,7 +156,6 @@
         return contentString[indexOfVer:endTag].strip()
     except Exception:
         print('Failed to find version number for: ' + addonpage)
->>>>>>> 9d9084e4
         return ''
 
 
